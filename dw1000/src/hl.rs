--- conflicted
+++ resolved
@@ -247,17 +247,10 @@
     /// is in the `Sending` state, and can be used to wait for the transmission
     /// to finish and check its result.
     pub fn send(mut self,
-<<<<<<< HEAD
-                data:         &[u8],
-                destination:  mac::Address,
-                delayed_time: Option<Instant>,
-                config: TxConfig,
-=======
         data:         &[u8],
         destination:  mac::Address,
         send_time: SendTime,
         config: TxConfig,
->>>>>>> 24d508d9
     )
                 -> Result<DW1000<SPI, CS, Sending>, Error<SPI, CS>>
     {
